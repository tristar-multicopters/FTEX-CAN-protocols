{
  "protocol": {
    "title": "FTEX Controller CANOpen protocol",
    "description": "CANOpen protocol for real-time and persistent interaction with the FTEX controller.",
<<<<<<< HEAD
    "version": "2.4.18"
=======
    "version": "2.4.19"
>>>>>>> 6af7bcc1
  },
  "Communication and memory configuration": {
    "CO_ID_CAN_CONFIG": {
      "CANOpen_Index": "0x2060",
      "Description": "CAN configuration of the FTEX controller.",
      "Parameters": {
        "CO_PARAM_CAN_BAUD_RATE": {
          "Subindex": "0x00",
          "Access": "R/W",
          "Type": "uint8_t",
          "Description": "CAN baud rate of the system. The default is 500kbps. The FTEX IoT is always on 500kbps.",
          "Valid_Options": [
            { "value": 0, "description": "250 kbps" },
            { "value": 1, "description": "500 kbps" }
          ],
          "Persistence": "Persistent",
          "Obfuscation": "True"
        },
        "CO_PARAM_CAN_TERMINATION": {
            "Subindex": "0x01",
            "Access": "R/W",
            "Type": "uint8_t",
            "Description": "Enable or disable the CAN bus 120 Ω termination resistor.",
            "Valid_Options": [
              { "value": 0, "description": "Not enabled" },
              { "value": 1, "description": "Enabled" }
            ],
            "Persistence": "Persistent",
            "Obfuscation": "False"
        }
      }
    },
    "CO_ID_MEMORY_CONFIG": {
      "CANOpen_Index": "0x2014",
      "Description": "Memory configuration of the controller.",
      "Parameters": {
        "CO_PARAM_SAVE_PARAMETERS": {
          "Subindex": "0x00",
          "Access": "R/W",
          "Type": "uint16_t",
          "Description": "Write to this parameter to allow parameters to be saved to the controller's memory. See readme for details (parameters persistence section)",
          "Persistence": "Real-time",
          "Obfuscation": "False",
          "Valid_Options": [
            { "value": 54691, "description": "0xD5A3 (ie. 0d54691): to let the controller know that save-persistent parameters will be changed."},
            { "value": 49893, "description": "0xC2E5 (ie. 0d49893): will make the controller save the parameters, reset and apply the new values."}
          ]
        }
      }
    },
    "CO_ID_PERIPHERALS_NODE_ID": {
      "CANOpen_Index": "0x2037",
      "Description": "Node IDs config for external bike peripherals, such as BMS and HMI. The master, IoT and slave node IDs are currently fixed (node ID 1, 2 and 3 respectively).",
      "Parameters": {
        "CO_PARAM_HMI_NODE_ID": {
          "Subindex": "0x00",
          "Access": "R/W",
          "Type": "uint8_t",
          "Description": "HMI Node ID. This is the node ID the HMI will use on the FTEX bike system. Default ID is 0x04.",
          "Valid_Range": {
              "min": 4,
              "max": 127
          },
          "Persistence": "Persistent",
          "Obfuscation": "False"
        },
        "CO_PARAM_BMS_NODE_ID": {
          "Subindex": "0x01",
          "Access": "R/W",
          "Type": "uint8_t",
          "Description": "BMS Node ID. This is the node ID the BMS will use on the FTEX bike system. Default ID is 0x05.",
          "Valid_Range": {
              "min": 4,
              "max": 127
          },
          "Persistence": "Persistent",
          "Obfuscation": "False"
        }
      }
    },
    "CO_ID_UART_PROTOCOL": {
      "CANOpen_Index": "0x2038",
      "Description": "UART protocol parameter allows the user to select a specific UART protcol, mostly used to connect a UART screen to the FTEX bike system.",
      "Parameters": {
        "CO_PARAM_UART_PROTOCOL": {
          "Subindex": "0x00",
          "Access": "R/W",
          "Type": "uint8_t",
          "Description": "UART protocol selection. Default is 0x00 : UART Disable.",
          "Valid_Options": [
            { "value": 0, "description": "UART Disable : The FTEX controller does not used any UART protocol."},
            { "value": 1, "description": "UART APT Screen : The FTEX controller uses the APT screen protocol."},
            { "value": 2, "description": "UART Cloud Drive Screen : The FTEX controller uses the Cloud Drive screen protocol."},
            { "value": 3, "description": "UART KD718 Screen : The FTEX controller uses the KD718 screen protocol."},
            { "value": 4, "description": "UART EOL Tester Protocol : The FTEX controller uses the EOL tester protocol."},
            { "value": 100, "description": "UART High Speed Logger : The FTEX controller uses the high speed logger. This protocol is specified as an internal FTEX protocol."}
          ],
          "Persistence": "Persistent",
          "Obfuscation": "True"
        }
      }
    }
  },
  "Peripherals and sensors": {
    "CO_ID_WHEELS": {
      "CANOpen_Index": "0x201F",
      "Description": "Wheel (and wheel speed) configuration settings.",
      "Parameters": {
        "CO_PARAM_WHEEL_DIAMETER": {
          "Subindex": "0x00",
          "Access": "R/W",
          "Type": "uint16_t",
          "Unit": "mm",
          "Description": "Diameter of the vehicle's wheels where the wheel speed sensor is installed.",
          "Valid_Range": {
              "min": 1,
              "max": 1500
          },
          "Persistence": "Both",
          "Obfuscation": "True"
        },
        "CO_PARAM_WHEELSPEED_SENSOR_PULSES_PER_ROTATION": {
          "Subindex": "0x01",
          "Access": "R/W",
          "Type": "uint8_t",
          "Description": "Number of pulses per rotation of the wheel speed sensor.",
          "Valid_Range": {
              "min": 1,
              "max": 50
          },
          "Persistence": "Persistent",
          "Obfuscation": "True",
          "Notes": "If the wheel speed sensor signal is muxed with the motor temperature signal, the motor temperature input must be configured with the muxed parameter set to true (FTEX internal parameter CO_PARAM_MOTOR_CONFIG_ENABLE_MUXED_WSS_TEMP)"
        }
      }
    },
    "CO_ID_THROTTLE": {
      "CANOpen_Index": "0x2027",
      "Description": "Throttle control and configuration.",
      "Parameters": {
        "CO_PARAM_THROTTLE_REALTIME_CONTROL": {
          "Subindex": "0x01",
          "Access": "R/W",
          "Description": "Get or set the value of the throttle, in % × 100. For example, 3476 means, 34.76% of max throttle torque should be applied immediately in the motor.",
          "Valid_Range": {
              "min": 0,
              "max": 10000
          },
          "Persistence": "Real-time",
          "Obfuscation": "False",
          "Type": "uint16_t",
          "Unit": "% x 100",
          "Notes": "In case of missing heartbeats from the HMI node ID, the controller will disable the throttle by CAN."
        },
        "CO_PARAM_THROTTLE_CONFIG_MIN_VALUE": {
          "Subindex": "0x02",
          "Access": "R/W",
          "Type": "uint16_t",
          "Description": "Analog throttle min value (offset), between 0–65535 (0V to 5V). Minimum value is 9200 (approx. 0.7V) for safety reasons.",
          "Valid_Range": {
              "min": 9200,
              "max": 65535
          },
          "Persistence": "Persistent",
          "Obfuscation": "True"
        },
        "CO_PARAM_THROTTLE_CONFIG_MAX_VALUE": {
          "Subindex": "0x03",
          "Access": "R/W",
          "Type": "uint16_t",
          "Description": "Analog throttle max value, between 0–65535. Minimum safe value is 9200 (approx. 0.7V) for safety reasons.",
          "Valid_Range": {
              "min": 9200,
              "max": 65535
          },
          "Persistence": "Persistent",
          "Obfuscation": "True"
        },
        "CO_PARAM_THROTTLE_CONFIG_ENABLED": {
          "Subindex": "0x04",
          "Access": "R/W",
          "Type": "uint8_t",
          "Description": "Get/set if the throttle is enabled. This allows or disallows the throttle as a peripheral.",
          "Valid_Options": [
            { "value": 0, "description": "Throttle is disabled" },
            { "value": 1, "description": "Throttle is enabled" }
          ],
          "Persistence": "Both",
          "Obfuscation": "True"
        },
        "CO_PARAM_THROTTLE_CONFIG_MAX_SPEED": {
          "Subindex": "0x05",
          "Access": "R/W",
          "Type": "uint8_t",
          "Description": "Get/set the max speed that the vehicle should reach on throttle.",
          "Valid_Range": {
              "min": 0,
              "max": 99
          },
          "Unit": "km/h",
          "Persistence": "Persistent",
          "Obfuscation": "True",
          "Notes": "The vehicle speed on throttle will go to the minimum value between CO_PARAM_MAX_VEHICLE_SPEED and CO_PARAM_THROTTLE_CONFIG_MAX_SPEED."
        },
        "CO_PARAM_THROTTLE_VS_PAS_PRIORITY": {
          "Subindex": "0x08",
          "Access": "R/W",
          "Type": "uint8_t",
          "Description": "Set the priority of throttle vs PAS.",
          "Valid_Options": [
            { "value": 0, "description": "Throttle has priority over PAS" },
            { "value": 1, "description": "PAS has priority over throttle" }
          ],
          "Persistence": "Persistent",
          "Obfuscation": "True",
          "Notes": "If throttle has priority, then PAS is ignored while throttle is engaged. If PAS has priority, then throttle is ignored while PAS is engaged."
        }
      }
    },
    "CO_ID_BRAKE": {
      "CANOpen_Index": "0x202C",
      "Description": "Brake configuration and measurements.",
      "Parameters": {
        "CO_PARAM_BRAKE_MEASUREMENT": {
          "Subindex": "0x00",
          "Access": "R",
          "Type": "uint8_t",
          "Unit": "%",
          "Description": "The current brake status. If digital brake: 0 = not pressed. 100 = brake pressed. If analog brake: the value represents the % of brake pressed in the min-max brake range.",
          "Valid_Range": {
              "min": 0,
              "max": 100
          },
          "Persistence": "Real-time",
          "Obfuscation": "True",
          "Notes": "Currently, only digital brakes are supported."
        }
      }
    },
    "CO_ID_PAS_SENSOR": {
      "CANOpen_Index": "0x2024",
      "Description": "Pedal Assist Sensor configuration and real-time measurements.",
      "Parameters": {
        "CO_PARAM_PAS_CADENCE_MEASUREMENT": {
          "Subindex": "0x00",
          "Access": "R",
          "Type": "int16_t",
          "Unit": "rpm",
          "Description": "Real-time pedaling cadence detected the PAS sensor. Positive means pedaling forward; negative means pedaling backward.",
          "Valid_Range": {
              "min": -5000,
              "max": 5000
          },
          "Persistence": "Real-time",
          "Obfuscation": "True",
          "Notes": "Only forward pedaling is supported currently."
        },
        "CO_PARAM_PAS_TORQUE": {
          "Subindex": "0x01",
          "Access": "R",
          "Type": "uint8_t",
          "Unit": "%",
          "Description": "Real-time torque detected on the pedals (if torque sensor is present), expressed in % of the torque min-max range.",
          "Valid_Range": {
              "min": 0,
              "max": 100
          },
          "Persistence": "Real-time",
          "Obfuscation": "True"
        },
        "CO_PARAM_PAS_CONFIG_MAGNETS_PER_ROTATION": {
          "Subindex": "0x10",
          "Access": "R/W",
          "Type": "uint8_t",
          "Description": "Get/set the number of magnets per rotation of the PAS cadence sensor.",
          "Valid_Range": {
              "min": 0,
              "max": 50
          },
          "Persistence": "Persistent",
          "Obfuscation": "True"
        },
        "CO_PARAM_PAS_TORQUE_MIN_VALUE": {
          "Subindex": "0x30",
          "Access": "R/W",
          "Type": "uint16_t",
          "Description": "PAS torque sensor min value (offset), between 0–65535 (0V to 3.3V). Minimum value is 4965 (approx. 0.25V) for safety.",
          "Valid_Range": {
              "min": 4966,
              "max": 65535
          },
          "Persistence": "Persistent",
          "Obfuscation": "True"
        },
        "CO_PARAM_PAS_TORQUE_MAX_VALUE": {
          "Subindex": "0x31",
          "Access": "R/W",
          "Type": "uint16_t",
          "Description": "PAS torque sensor max value, between 0–65535. Minimum value is 4965 (approx. 0.25V) for safety.",
          "Valid_Range": {
              "min": 4966,
              "max": 65535
          },
          "Persistence": "Persistent",
          "Obfuscation": "True"
        },
        "CO_PARAM_PAS_TORQUE_FILTERING_ACCELERATION_CONFIG": {
          "Subindex": "0x40",
          "Access": "R/W",
          "Type": "uint16_t",
          "Description": "Low pass filter bandwidth value on torque sensor acceleration. Increasing this value increases the filtering on the input (smoother acceleration), which may help reduce the yo-yo effect sometimes felt from pure PAS torque assistance.",
          "Valid_Range": {
              "min": 1,
              "max": 65535
          },
          "Persistence": "Persistent",
          "Obfuscation": "True"
        },
        "CO_PARAM_PAS_TORQUE_FILTERING_DECELERATION_CONFIG": {
          "Subindex": "0x41",
          "Access": "R/W",
          "Type": "uint16_t",
          "Description": "Low pass filter bandwidth value on torque sensor deceleration. Increasing this value increases the filtering on the input (smoother deceleration), which may help reduce the yo-yo effect sometimes felt from pure PAS torque assistance.",
          "Valid_Range": {
              "min": 1,
              "max": 65535
          },
          "Persistence": "Persistent",
          "Obfuscation": "True"
        }
      }
    },
    "CO_ID_LEGACY_VOLTAGE": {
      "CANOpen_Index": "0x200A",
      "Description": "Legacy voltage real-time measure",
      "Parameters": {
        "CO_PARAM_LEGACY_VOLTAGE": {
          "Subindex": "0x00",
          "Access": "R",
          "Type": "uint16_t",
          "Description": "Legacy voltage real-time measure",
          "Valid_Range": {
            "min": 0,
            "max": 20000
          },
          "Persistence": "Real-time",
          "Obfuscation": "True"
        }
      }
    },
    "CO_ID_BATTERY": {
      "CANOpen_Index": "0x2002",
      "Description": "Measurements and configuration of the vehicle battery.",
      "Parameters": {
        "CO_PARAM_BATTERY_SOC": {
          "Subindex": "0x00",
          "Access": "R",
          "Type": "uint8_t",
          "Unit": "%",
          "Description": "Real-time approximate SOC of the battery, in percentage.",
          "Valid_Range": {
              "min": 0,
              "max": 100
          },
          "Persistence": "Real-time",
          "Obfuscation": "False",
          "Notes": "This parameter is a linear approximation of the SOC based on the voltage which is not accurate. A better way to get the battery SOC is to query directly the BMS."
        },
        "CO_PARAM_BATTERY_REALTIME_VOLTAGE": {
          "Subindex": "0x01",
          "Access": "R",
          "Type": "uint16_t",
          "Unit": "centivolts",
          "Description": "Real-time bus voltage on the vehicle battery connected to the controller.",
          "Valid_Range": {
              "min": 0,
              "max": 20000
          },
          "Persistence": "Real-time",
          "Obfuscation": "False"
        },
        "CO_PARAM_BATTERY_REALTIME_VOLTAGE_SLAVE": {
          "Subindex": "0x02",
          "Access": "R",
          "Type": "uint16_t",
          "Unit": "centivolts",
          "Description": "Real-time bus voltage on the vehicle battery connected to the slave controller, if present.",
          "Valid_Range": {
              "min": 0,
              "max": 20000
          },
          "Persistence": "Real-time",
          "Obfuscation": "True",
          "Notes": "This parameter will be deprecated"
        },
        "CO_PARAM_BATTERY_CONFIG_EMPTY_VOLTAGE": {
          "Subindex": "0x03",
          "Access": "R/W",
          "Type": "uint16_t",
          "Unit": "centivolts",
          "Description": "Battery empty voltage. Needs to be smaller than the battery full voltage setting below.",
          "Valid_Range": {
              "min": 2800,
              "max": 8499
          },
          "Persistence": "Persistent",
          "Obfuscation": "True"
        },
        "CO_PARAM_BATTERY_CONFIG_FULL_VOLTAGE": {
          "Subindex": "0x04",
          "Access": "R/W",
          "Type": "uint16_t",
          "Unit": "centivolts",
          "Description": "Battery full voltage. Needs to be greater than battery empty voltage above.",
          "Valid_Range": {
              "min": 2800,
              "max": 8499
          },
          "Persistence": "Persistent",
          "Obfuscation": "True"
        },
        "CO_PARAM_BATTERY_CONFIG_MAX_CURRENT": {
          "Subindex": "0x10",
          "Access": "R/W",
          "Type": "uint16_t",
          "Unit": "amps",
          "Description": "Max DC current that the controller can draw from the battery.",
          "Valid_Range": {
              "min": 1,
              "max": 100
          },
          "Persistence": "Persistent",
          "Obfuscation": "True",
          "Notes": "The controller doesn't have a current sensor on the DC line, so this setting is approximately respected but it is not very accurate."
        },
        "CO_PARAM_BATTERY_CONFIG_MAX_TIME": {
          "Subindex": "0x11",
          "Access": "R/W",
          "Type": "uint16_t",
          "Unit": "ms",
          "Description": "Duration of the peak current, after which the controller will start derating to continuous current, using the derating time as a curve.",
          "Valid_Range": {
              "min": 0,
              "max": 120000
          },
          "Persistence": "Persistent",
          "Obfuscation": "True"
        },
        "CO_PARAM_BATTERY_CONFIG_DERATING_TIME": {
          "Subindex": "0x12",
          "Access": "R/W",
          "Type": "uint16_t",
          "Unit": "ms",
          "Description": "Derating ramp time from peak to continuous current.",
          "Valid_Range": {
              "min": 0,
              "max": 120000
          },
          "Persistence": "Persistent",
          "Obfuscation": "True",
          "Notes": "Once CO_PARAM_BATTERY_CONFIG_MAX_TIME is elapsed, the controller starts to derate towards continuous current; the time it takes to go down to the continuous current is configured by this parameter."
        },
        "CO_PARAM_BATTERY_CONFIG_CONTINUOUS_CURRENT": {
          "Subindex": "0x13",
          "Access": "R/W",
          "Type": "uint16_t",
          "Unit": "amps",
          "Description": "Continuous DC current that the controller can draw from the battery.",
          "Valid_Range": {
              "min": 1,
              "max": 60
          },
          "Persistence": "Persistent",
          "Obfuscation": "True",
          "Notes": "The controller doesn't have a current sensor on the DC line, so this setting is approximately respected but it is not very accurate."
        },
        "CO_PARAM_BATTERY_CONFIG_MAX_CAPACITY": {
          "Subindex": "0x20",
          "Access": "R/W",
          "Type": "uint16_t",
          "Unit": "Wh",
          "Description": "Maximum capacity of the battery, when the SOC is at 100%.",
          "Valid_Range": {
              "min": 1,
              "max": 5000
          },
          "Persistence": "Persistent",
          "Obfuscation": "True",
          "Notes": "The controller doesn't have a current sensor on the DC line, so this setting is approximately respected but it is not very accurate."
        },
        "CO_PARAM_BATTERY_ERROR_BEHAVIOUR": {
          "Subindex": "0x30",
          "Access": "R/W",
          "Type": "uint8_t",
          "Description": "Select the behaviour on the controller once a battery error is detected.",
          "Valid_Options": [
            { "value": 0, "description": "Ignore error: The controller will not display the battery error over CAN/HMI. Powertrain will work as usual." },
            { "value": 1, "description": "Display error: The controller will raise the error over CAN/HMI. Powertrain will work as usual."},
            { "value": 2, "description": "Disable powertrain: The controller will raise the error over CAN/HMI. Powertrain will be disable for the entire battery error duration."}
          ],
          "Persistence": "Persistent",
          "Obfuscation": "True"
        },
        "CO_PARAM_BMS_PROTOCOL_CONFIG": {
          "Subindex": "0x31",
          "Access": "R/W",
          "Type": "uint8_t",
          "Description": "Select the BMS protocol on the vehicle. 0 = no BMS protocol. 1 = FTEX BMS Protocol. >1 = custom BMS protocol",
          "Valid_Options": [
            { "value": 0, "description": "No BMS protocol specified: Controller will use its default values." },
            { "value": 1, "description": "FTEX BMS Protocol: Controller will use the FTEX BMS protocol."},
            { "value": 100, "description": "FTEX Custom BMS Protocol 1: Controller will use the proprietary BMS protocol 1."}
          ],
          "Persistence": "Persistent",
          "Obfuscation": "True",
          "Notes": "The default is 1: FTEX BMS Protocol"
        },
        "CO_PARAM_BMS_MISSING_CONFIG": {
          "Subindex": "0x32",
          "Access": "R/W",
          "Type": "uint8_t",
          "Description": "Behavior the controller should adopt if the BMS is missing. Set bitmask flags to enable/disable controller behaviors on a missing BMS.",
          "Persistence": "Persistent",
          "Obfuscation": "True",
          "Notes": "The BMS must send frequent heartbeats to be detected as alive, and it must send valid messages to the controller. CO_PARAM_BMS_MISSING_CONFIG is only relevant if CO_PARAM_BMS_PROTOCOL_CONFIG !=0, otherwise this parameter is ignored. Default is 1.",
          "Valid_Options": [
            { "value": 0, "description": "Fallback_to_config: If we lose the BMS communication, fallback to the configuration that is in the CO_PARAM_BATTERY_* parameters." },
            { "value": 1, "description": "Stop_powertrain: If we lose the BMS communication, stop the powertrain and prevent any power from being pushed to the motor."},
            { "value": 2, "description": "Raise_error_on_can: If we lose the BMS communication, raise an error on the controller's CAN parameter."}
          ]
        }
      }
    },
    "CO_ID_MOTOR_MEASUREMENTS": {
      "CANOpen_Index": "0x200B",
      "Description": "Motor sensors measurements (or measurements of FTEX sensors connected into the motor).",
      "Parameters": {
        "CO_PARAM_MOTOR_TEMPERATURE_MEASUREMENT": {
          "Subindex": "0x00",
          "Access": "R",
          "Type": "int16_t",
          "Unit": "Celsius",
          "Description": "Temperature of the motor connected to the controller.",
          "Valid_Range": {
              "min": -50,
              "max": 250
          },
          "Persistence": "Real-time",
          "Obfuscation": "True"
        },
        "CO_PARAM_MOTOR_TEMPERATURE_MEASUREMENT_SLAVE": {
          "Subindex": "0x01",
          "Access": "R",
          "Type": "int16_t",
          "Unit": "Celsius",
          "Description": "Temperature of the motor connected to the slave controller, if present.",
          "Valid_Range": {
              "min": -50,
              "max": 250
          },
          "Persistence": "Real-time",
          "Obfuscation": "True"
        },
        "CO_PARAM_MOTOR_RPM_BEFORE_GEAR_RATIO_MEASUREMENT": {
          "Subindex": "0x10",
          "Access": "R",
          "Type": "int16_t",
          "Unit": "rpm",
          "Description": "Current RPM of the motor - no gear ratio is applied. This rpm is computed from the hall sensors.",
          "Valid_Range": {
              "min": 0,
              "max": 50000
          },
          "Persistence": "Real-time",
          "Obfuscation": "True"
        },
        "CO_PARAM_MOTOR_RPM_AFTER_GEAR_RATIO_MEASUREMENT": {
          "Subindex": "0x11",
          "Access": "R",
          "Type": "int16_t",
          "Unit": "rpm",
          "Description": "Current RPM of the motor as expressed in CO_PARAM_MOTOR_RPM_WITHOUT_GEAR_RATIO_MEASUREMENT, after which gear ratio is applied.",
          "Valid_Range": {
              "min": 0,
              "max": 50000
          },
          "Persistence": "Real-time",
          "Obfuscation": "True"
        },
        "CO_PARAM_MOTOR_PHASE_U_CURRENT_MEASUREMENT": {
          "Subindex": "0x20",
          "Access": "R",
          "Type": "int16_t",
          "Unit": "centiamps",
          "Description": "Real-time current measurement on the current sensor on phase U. Updated approximately twice a second; represents the absolute RMS value of the current.",
          "Valid_Range": {
              "min": 0,
              "max": 20000
          },
          "Persistence": "Real-time",
          "Obfuscation": "True"
        },
        "CO_PARAM_MOTOR_PHASE_V_CURRENT_MEASUREMENT": {
          "Subindex": "0x21",
          "Access": "R",
          "Type": "int16_t",
          "Unit": "centiamps",
          "Description": "Real-time current measurement on the current sensor on phase V. Updated approximately twice a second; represents the absolute RMS value of the current.",
          "Valid_Range": {
              "min": 0,
              "max": 20000
          },
          "Persistence": "Real-time",
          "Obfuscation": "True"
        }
      }
    },
    "CO_ID_CONTROLLER_INTERNALS_MEASUREMENTS": {
      "CANOpen_Index": "0x200C",
      "Description": "Controller internal sensors measurement.",
      "Parameters": {
        "CO_PARAM_CONTROLLER_TEMPERATURE_MEASUREMENT": {
          "Subindex": "0x00",
          "Access": "R",
          "Type": "int16_t",
          "Unit": "Celsius",
          "Description": "Current temperature of the controller.",
          "Valid_Range": {
              "min": -50,
              "max": 350
          },
          "Persistence": "Real-time",
          "Obfuscation": "True"
        },
        "CO_PARAM_CONTROLLER_TEMPERATURE_MEASUREMENT_SLAVE": {
          "Subindex": "0x01",
          "Access": "R",
          "Type": "int16_t",
          "Unit": "Celsius",
          "Description": "Current temperature of the slave controller, if present.",
          "Valid_Range": {
              "min": -50,
              "max": 350
          },
          "Persistence": "Real-time",
          "Obfuscation": "True",
          "Notes": "This parameter will be deprecated"
        }
      }
    }
  },
  "Vehicle": {
    "CO_ID_ODOMETER_AND_RANGE": {
      "CANOpen_Index": "0x2030",
      "Description": "Controller odometer and range configuration and values.",
      "Parameters": {
        "CO_PARAM_CONTROLLER_ODOMETER": {
          "Subindex": "0x00",
          "Access": "R",
          "Type": "uint32_t",
          "Unit": "meters",
          "Description": "Odometer of the full distance traveled while the controller is on, computed using wheel size and wheel speed sensor.",
          "Valid_Range": {
              "min": 0,
              "max": 4294967294
          },
          "Persistence": "Persistent",
          "Obfuscation": "True",
          "Notes": "As of today, the odometer may reset to 0 on firmware updates."
        },
        "CO_PARAM_ESTIMATED_RANGE": {
          "Subindex": "0x10",
          "Access": "R",
          "Type": "uint32_t",
          "Unit": "km",
          "Description": "Estimated range left on the vehicle, based on remaining battery capacity, and on average speed/power usage in the last 30 seconds.",
          "Valid_Range": {
              "min": 0,
              "max": 4294967294
          },
          "Persistence": "Real-time",
          "Obfuscation": "False",
          "Notes": "Remaining battery capacity comes from the BMS over CANOpen if available; otherwise it is roughly computed from the SOC and from the parameter CO_PARAM_BATTERY_CONFIG_MAX_CAPACITY"
        },
        "CO_PARAM_ESTIMATED_RANGE_RECTIFIER": {
          "Subindex": "0x11",
          "Access": "R/W",
          "Type": "uint16_t",
          "Unit": "% x 100",
          "Description": "The range rectifier value allows the user to artificially modify the estimated range. A value smaller than 100 would reduce the range, a value greater than 100 would increase the range and a value equals to 100 would use the estimated range as is. The rectified range would be calculated as : final_range = estimated_range * (rectifying_factor/10000).",
          "Valid_Range": {
              "min": 0,
              "max": 20000
          },
          "Persistence": "Persistent",
          "Obfuscation": "True"
        }
      }
    },
    "CO_ID_SPEED_MEASUREMENTS": {
      "CANOpen_Index": "0x2000",
      "Description": "Real-time speed measurements of the vehicle.",
      "Parameters": {
        "CO_PARAM_SPEED_INTEGER": {
          "Subindex": "0x00",
          "Access": "R",
          "Type": "uint8_t",
          "Unit": "km/h",
          "Description": "Speed of the vehicle as integer.",
          "Valid_Range": {
              "min": 0,
              "max": 99
          },
          "Persistence": "Real-time",
          "Obfuscation": "False"
        },
        "CO_PARAM_SPEED_DECIMAL": {
          "Subindex": "0x01",
          "Access": "R",
          "Type": "uint16_t",
          "Unit": "km/h x 10",
          "Description": "Speed of the vehicle with one decimal precision (ie. in km/h x 10). For example, a value of 234 means 23.4 km/h; a value of 1 means 0.1 km/h; etc.",
          "Valid_Range": {
              "min": 0,
              "max": 999
          },
          "Persistence": "Real-time",
          "Obfuscation": "False"
        }
      }
    },
    "CO_ID_POWER_MEASUREMENTS": {
      "CANOpen_Index": "0x2001",
      "Description": "Real-time power measurements.",
      "Parameters": {
        "CO_PARAM_TOTAL_POWER": {
          "Subindex": "0x00",
          "Access": "R",
          "Type": "uint16_t",
          "Unit": "watts",
          "Description": "Real-time approximate total power of the vehicle (DC Power). Note: Screens/IoT devices should use this value for displaying power to the user. Also note that this is a rough estimation.",
          "Valid_Range": {
              "min": 0,
              "max": 50000
          },
          "Persistence": "Real-time",
          "Obfuscation": "False"
        },
        "CO_PARAM_REQUESTED_TORQUE": {
          "Subindex": "0x01",
          "Access": "R",
          "Type": "uint16_t",
          "Unit": "cNm",
          "Description": "Real-time approximate requested torque on the motor. Note: This is a torque setpoint and may differ from the actual motor mechanical torque.",
          "Valid_Range": {
              "min": 0,
              "max": 100000
          },
          "Persistence": "Real-time",
          "Obfuscation": "True"
        },
        "CO_PARAM_MECHANICAL_POWER": {
          "Subindex": "0x02",
          "Access": "R",
          "Type": "uint16_t",
          "Unit": "watts",
          "Description": "Real-time approximate mechanical power in the motor. This is a rough estimation.",
          "Valid_Range": {
              "min": 0,
              "max": 50000
          },
          "Persistence": "Real-time",
          "Obfuscation": "True"
        }
      }
    },
    "CO_ID_MAX_POWER_LEGACY": {
      "CANOpen_Index": "0x2005",
      "Description": "Max power legacy parameters",
      "Parameters": {
        "CO_PARAM_MAX_POWER_LEGACY": {
          "Subindex": "0x00",
          "Access": "R",
          "Type": "uint16_t",
          "Unit": "watts",
          "Description": "This legacy parameter represents the max power the vehicle can reach (ie. max DC current * battery full voltage)",
          "Valid_Range": {
              "min": 1,
              "max": 8500
          },
          "Persistence": "Real-time",
          "Obfuscation": "False"
        }
      }
    },
    "CO_ID_SYSTEM_ERRORS": {
      "CANOpen_Index": "0x2006",
      "Description": "System error state as detected by the controller.",
      "Parameters": {
        "CO_PARAM_ACTIVE_ERRORS": {
          "Subindex": "0x00",
          "Access": "R",
          "Type": "uint32_t",
          "Description": "Get the active errors currently detected by the controller. Multiple errors at the same time can be raised in parallel. Retrieving individual errors can be done using a bitmask.",
          "Notes": "Eg. if there is a brake error (0x20000) and a hall sensor error (0x200), the controller will raise 0x20200 ie. 0d131584",
          "Valid_Options": [
            {
              "value": 0,
              "description": "No_error: No error."
            },
            {
              "value": 1,
              "description": "Throttle_Error: If the controller turns on and it detects that the throttle is immediately/already above the minimum threshold value, the motor assistance is disabled and this error is shown on the screen."
            },
            {
              "value": 2,
              "description": "DC_Undervoltage_Error: When the DC bus goes under the safe voltage operating range of the controller."
            },
            {
              "value": 4,
              "description": "DC_Overvoltage_Error: When the DC bus goes over the safe voltage operating range of the controller."
            },
            {
              "value": 8,
              "description": "Controller_Undertemperature_Error: If the controller is detecting that the temperature is under safe operating limits (around -30C)."
            },
            {
              "value": 16,
              "description": "Motor_Overtemperature_Error: The motor is overheating and assistance is stopped."
            },
            {
              "value": 32,
              "description": "Motor_Overtemperature_Foldback_Warning: Foldback has been applied because motor is overheating."
            },
            {
              "value": 64,
              "description": "Motor_Undertemperature_Error: Motor temperature sensor is disconnected or cold warning."
            },
            {
              "value": 128,
              "description": "Controller_Overtemperature_Error: When the controller shuts down due to overheating."
            },
            {
              "value": 256,
              "description": "Controller_Foldback_Warning: Foldback has been applied because the controller is overheating."
            },
            {
              "value": 512,
              "description": "Motor_Hall_Sensor_Error: Controller can’t read the motor hall sensor, or the reading is not within safe/normal range."
            },
            {
              "value": 1024,
              "description": "Motor_Phase_Error: Motor phase wire connection is detected as being faulted."
            },
            {
              "value": 2048,
              "description": "IoT_Communication_Error: When the controller loses communication with the IoT module over CAN bus."
            },
            {
              "value": 4096,
              "description": "Controller_Dual_Communication_Error: Display this error when the master controller (which controls the screen) loses communication with the slave controller (which controls the second motor), if slave controller is enabled."
            },
            {
              "value": 8192,
              "description": "Controller_Overcurrent_Warning: When the controller hits an overcurrent. This is a warning but the controller self-recovers."
            },
            {
              "value": 16384,
              "description": "Battery_Low_Error: Battery is low and needs charging."
            },
            {
              "value": 32768,
              "description": "PAS_Torque_Startup_Error: If the controller is detecting that the PAS torque did not return to a normal original value when the controller started up."
            },
            {
              "value": 65536,
              "description": "Controller_Anomaly_Error: The controller detects that the system is in a bad or unrecoverable state. For example, a short in the harness can trigger this error."
            },
            {
              "value": 131072,
              "description": "Brake_Error: The brake cutoff sensor has an anomaly (e.g., the reading did not go back to the normal, original value on startup)."
            },
            {
              "value": 262144,
              "description": "Screen_Communication_Error: If the controller detects that it has lost communication with the HMI peripheral on the system.\n- If CANOpen screen, then it means that there was a CAN heartbeats timeout detected.\n- If UART screen, then it means that there was a timeout detected for receiving UART frames from the screen."
            },
            {
              "value": 524288,
              "description": "PAS_Torque_Stuck_Error: If the controller is detecting that the torque sensor input is detected, but no cadence pulses are detected (potential hardware problem with the PAS sensor)."
            },
            {
              "value": 1048576,
              "description": "Bike_Locked_Error: If the IoT lock protection is activated and stopping powertrain, this error is raised over CAN."
            },
            {
              "value": 2097152,
              "description": "Battery_Error: Default battery error, signaling that battery is either damaged or signaled an internal error to the controller, stopping powertrain."
            },
            {
              "value": 4194304,
              "description": "BMS_Communication_Error: This error is raised if the BMS communication with the controller failed or if an <n> number of invalid inputs were sent to the controller."
            }
          ],
          "Persistence": "Real-time",
          "Obfuscation": "False"
        }
      }
    },
    "CO_ID_SPEED_CONFIGURATION": {
      "CANOpen_Index": "0x201C",
      "Description": "Maximum speed settings.",
      "Parameters": {
        "CO_PARAM_MAX_VEHICLE_SPEED": {
          "Subindex": "0x00",
          "Access": "R/W",
          "Type": "uint8_t",
          "Unit": "km/h",
          "Description": "Max speed of the vehicle. Overrides PAS or throttle speeds if its value is lower.",
          "Valid_Range": {
              "min": 0,
              "max": 99
          },
          "Persistence": "Persistent",
          "Obfuscation": "True"
        }
      }
    },
    "CO_ID_WALK_MODE": {
      "CANOpen_Index": "0x201D",
      "Description": "Walk mode control and configuration.",
      "Parameters": {
        "CO_PARAM_WALK_MODE_CONTROL": {
          "Subindex": "0x00",
          "Access": "R/W",
          "Type": "uint8_t",
          "Description": "Activate or deactivate walk mode.",
          "Valid_Options": [
            { "value": 0, "description": "Walkmode deactivated" },
            { "value": 1, "description": "Walkmode activated" }
          ],
          "Persistence": "Real-time",
          "Obfuscation": "False",
          "Notes": "The controller may disengage walk mode automatically, e.g., if brakes are applied."
        },
        "CO_PARAM_WALK_MODE_MAX_TORQUE": {
          "Subindex": "0x01",
          "Access": "R/W",
          "Type": "uint8_t",
          "Description": "Percentage of vehicle torque used by the walk mode, in % of vehicle max torque.",
          "Valid_Range": {
              "min": 0,
              "max": 100
          },
          "Persistence": "Persistent",
          "Obfuscation": "True",
          "Notes": "If the torque percentage engages the walk mode above walk mode speed and/or vehicle max speed, the torque will be lowered to match the max speed configuration or the vehicle max speed. The vehicle speed on walkmode will go to the minimum value between CO_PARAM_MAX_VEHICLE_SPEED and CO_PARAM_WALKMODE_CONFIG_MAX_SPEED."
        },
        "CO_PARAM_WALK_MODE_MAX_SPEED": {
          "Subindex": "0x02",
          "Access": "R/W",
          "Type": "uint8_t",
          "Description": "Max speed limit used by the walk mode, in km/h.",
          "Valid_Range": {
              "min": 0,
              "max": 99
          },
          "Persistence": "Persistent",
          "Obfuscation": "True",
          "Notes": "If the speed engages the walk mode above walk mode torque and/or vehicle max speed, the speed will be lowered to match the max torque configuration or the vehicle max speed. The vehicle speed on walkmode will go to the minimum value between CO_PARAM_MAX_VEHICLE_SPEED and CO_PARAM_WALKMODE_CONFIG_MAX_TORQUE."
        }
      }
    },
    "CO_ID_VEHICLE_TOGGABLE_OUTPUT_1": {
      "CANOpen_Index": "0x2021",
      "Description": "Control and configuration of the low-side switch togglable output 1 (usually used for front light).",
      "Parameters": {
        "CO_PARAM_TOGGLABLE_OUTPUT_1_CONTROL": {
          "Subindex": "0x00",
          "Access": "R/W",
          "Type": "uint8_t",
          "Description": "Manually get or set the togglable output 1.",
          "Valid_Options": [
            { "value": 0, "description": "Output is off." },
            { "value": 1, "description": "Output is on." }
          ],
          "Persistence": "Real-time",
          "Obfuscation": "False",
          "Notes": "Since the output is a low-side switch, turning CO_PARAM_TOGGLABLE_OUTPUT_1_CONTROL to on activates the low-side switch and grounds the OUTPUT_1 pin (eg. front light)."
        },
        "CO_PARAM_TOGGLABLE_OUTPUT_1_DEFAULT_CONFIG": {
          "Subindex": "0x01",
          "Access": "R/W",
          "Type": "uint8_t",
          "Description": "Get or set the output's default state for when the vehicle powers on.",
          "Valid_Options": [
            { "value": 0, "description": "Output is off when the vehicle powers on" },
            { "value": 1, "description": "Output is on when the vehicle powers on" }
          ],
          "Persistence": "Persistent",
          "Obfuscation": "True",
          "Notes": "For example, this is to automatically turn on a light when the vehicle turns on. The output can still be toggled afterwards with CO_PARAM_TOGGLABLE_OUTPUT_1_CONTROL."
        },
        "CO_PARAM_TOGGLABLE_OUTPUT_1_BEHAVIOUR_CONFIG": {
          "Subindex": "0x02",
          "Access": "R/W",
          "Type": "uint8_t",
          "Description": "Configure the special output behavior to adopt when specific trigger is detected.",
          "Valid_Options": [
            { "value": 0, "description": "No special behavior on brake" },
            { "value": 1, "description": "Blink the output on brake" },
            { "value": 2, "description": "Turn on the light on brake. If the light is already on, the light will simply stay on." }
          ],
          "Persistence": "Persistent",
          "Obfuscation": "True",
          "Notes": "For example, this can be useful if you want to configure a rear light to blink when the brake is pressed."
        }
      }
    },
    "CO_ID_VEHICLE_TOGGABLE_OUTPUT_2": {
      "CANOpen_Index": "0x2022",
      "Description": "Control and configuration of the low-side switch togglable output 2 (usually used for rear light).",
      "Parameters": {
        "CO_PARAM_TOGGLABLE_OUTPUT_2_CONTROL": {
          "Subindex": "0x00",
          "Access": "R/W",
          "Type": "uint8_t",
          "Description": "Manually get or set the togglable output 2.",
          "Valid_Options": [
            { "value": 0, "description": "Output is off." },
            { "value": 1, "description": "Output is on." }
          ],
          "Persistence": "Real-time",
          "Obfuscation": "False",
          "Notes": "Since the output is a low-side switch, turning CO_PARAM_TOGGLABLE_OUTPUT_2_CONTROL to on activates the low-side switch and grounds the OUTPUT_2 pin (eg. rear light)."
        },
        "CO_PARAM_TOGGLABLE_OUTPUT_2_DEFAULT_CONFIG": {
          "Subindex": "0x01",
          "Access": "R/W",
          "Type": "uint8_t",
          "Description": "Get or set the output's default state for when the vehicle powers on.",
          "Valid_Options": [
            { "value": 0, "description": "Output is off when the vehicle powers on" },
            { "value": 1, "description": "Output is on when the vehicle powers on" }
          ],
          "Persistence": "Persistent",
          "Obfuscation": "True",
          "Notes": "For example, this is to automatically turn on a light when the vehicle turns on. The output can still be toggled afterwards with CO_PARAM_TOGGLABLE_OUTPUT_2_CONTROL."
        },
        "CO_PARAM_TOGGLABLE_OUTPUT_2_BEHAVIOUR_CONFIG": {
          "Subindex": "0x02",
          "Access": "R/W",
          "Type": "uint8_t",
          "Description": "Configure the special output behavior to adopt when specific trigger is detected.",
          "Valid_Options": [
            { "value": 0, "description": "No special behavior on brake" },
            { "value": 1, "description": "Blink the output on brake" },
            { "value": 2, "description": "Turn on the light on brake. If the light is already on, the light will simply stay on." }
          ],
          "Persistence": "Persistent",
          "Obfuscation": "True",
          "Notes": "For example, this can be useful if you want to configure a rear light to blink when the brake is pressed."
        }
      }
    },
    "CO_ID_VEHICLE_CRUISE": {
      "CANOpen_Index": "0x2020",
      "Description": "Cruise control settings.",
      "Parameters": {
        "CO_PARAM_CRUISE_CONTROL_ENABLE": {
          "Subindex": "0x00",
          "Access": "R/W",
          "Type": "uint8_t",
          "Description": "Get or set the cruise control on the vehicle.",
          "Valid_Options": [
            { "value": 0, "description": "Cruise control deactivated" },
            { "value": 1, "description": "Cruise control activated" }
          ],
          "Persistence": "Real-time",
          "Obfuscation": "False",
          "Notes": "The controller deactivates cruise control if PAS is detected, brake is detected, or if there are missing heartbeats from the HMI."
        }
      }
    },
    "CO_ID_VEHICLE_ON_OFF_CONFIGURATION": {
      "CANOpen_Index": "0x2023",
      "Description": "Vehicle power on|off configuration",
      "Parameters": {
        "CO_PARAM_VEHICLE_ON_OFF_CONFIGURATION": {
          "Subindex": "0x00",
          "Access": "R/W",
          "Type": "uint8_t",
          "Description": "Get or set the vehicle on off configuration.",
          "Valid_Options": [
            { "value": 0, "description": "Vehicle power is always on. The controller starts as soon as the power is active, e.g. throttle, PAS will be activated and motor will push power" },
            { "value": 1, "description": "Vehicle power requires a power lock signal. Until the controller receives this power signal, the controller will not be powered on. On pin J-P-22. This powerlock signal is also referred to as KEY IN in some datasheets." }
          ],
          "Persistence": "Persistent",
          "Obfuscation": "True"
        }
      }
    },
    "CO_ID_VEHICLE_POWERTRAIN_BEHAVIOR_AT_PAS_0": {
      "CANOpen_Index": "0x203C",
      "Description": "Allow the PAS, throttle, walk mode and cruise control to deliver power on PAS level 0",
      "Parameters": {
        "CO_PARAM_VEHICLE_POWERTRAIN_BEHAVIOR_AT_PAS_0": {
          "Subindex": "0x00",
          "Access": "R/W",
          "Type": "uint8_t",
          "Description": "Disable/Enable power delivery at PAS level 0.",
          "Valid_Options": [
            { "value": 0, "description": "Disabled: Power delivery is deactivated on PAS level 0." },
            { "value": 1, "description": "Enabled: Power delivery is activated on PAS level 0." }
          ],
          "Persistence": "Persistent",
          "Obfuscation": "True"
        }
      }
    }
  },
  "Metadata": {
    "CO_ID_SERIAL_NUMBER": {
      "CANOpen_Index": "0x2007",
      "Description": "Controller serial number.",
      "Parameters": {
        "CO_PARAM_SERIAL_NUMBER_MSB": {
          "Subindex": "0x00",
          "Access": "R",
          "Type": "uint32_t",
          "Description": "Serial number of the controller (MS Bytes).",
          "Valid_Range": {
              "min": 0,
              "max": 4294967295
          },
          "Persistence": "Persistent",
          "Obfuscation": "False"
        },
        "CO_PARAM_SERIAL_NUMBER_LSB": {
          "Subindex": "0x01",
          "Access": "R",
          "Type": "uint32_t",
          "Description": "Serial number of the controller (LS Bytes).",
          "Valid_Range": {
              "min": 0,
              "max": 4294967295
          },
          "Persistence": "Persistent",
          "Obfuscation": "False"
        }
      }
    },
    "CO_ID_BLOB_STORAGE": {
      "CANOpen_Index": "0x2039",
      "Description": "Dual blob storage. This allow the user to store n amount of bytes on the non-volatile controller memory.",
      "Parameters": {
        "CO_PARAM_BLOB_1_OPERATION": {
          "Subindex": "0x00",
          "Access": "R/W",
          "Type": "uint8_t",
          "Description": "Current blob 1 state. This allows the user to enter read/write/idle blob mode. Default state is 0:Idle",
          "Valid_Options": [
            { "value": 0, "description": "Idle: Blob storage is in idle mode, it is currently not reading nor writing." },
            { "value": 1, "description": "Read: Blob storage is in read mode, it is currently reading data on its file descriptor." },
            { "value": 2, "description": "Write: Blob storage is in write mode, it is currently writing its own data on its file descriptor." }
          ],
          "Persistence": "Real-time",
          "Obfuscation": "True",
          "Notes": "On controller boot up, the state will always be 0:Idle."
        },
        "CO_PARAM_BLOB_2_OPERATION": {
          "Subindex": "0x01",
          "Access": "R/W",
          "Type": "uint8_t",
          "Description": "Current blob 2 state. This allows the user to enter read/write/idle blob mode. Default state is 0:Idle",
          "Valid_Options": [
            { "value": 0, "description": "Idle: Blob storage is in idle mode, it is currently not reading nor writing." },
            { "value": 1, "description": "Read: Blob storage is in read mode, user can read data on its file descriptor." },
            { "value": 2, "description": "Write: Blob storage is in write mode, user can write data on its file descriptor." }
          ],
          "Persistence": "Real-time",
          "Obfuscation": "True",
          "Notes": "On controller boot up, the state will always be 0:Idle."
        },
        "CO_PARAM_BLOB_1_CAPACITY": {
          "Subindex": "0x10",
          "Access": "R",
          "Type": "uint16_t",
          "Description": "Blob 1 max memory size, in bytes.",
          "Valid_Range": {
              "min": 1,
              "max": 512
          },
          "Persistence": "Persistent",
          "Obfuscation": "True",
          "Notes": "This value is currently set to a fixed size of 256(bytes). It is currently impossible to modify this value."
        },
        "CO_PARAM_BLOB_2_CAPACITY": {
          "Subindex": "0x11",
          "Access": "R",
          "Type": "uint16_t",
          "Description": "Blob 2 max memory size, in bytes.",
          "Valid_Range": {
              "min": 1,
              "max": 512
          },
          "Persistence": "Persistent",
          "Obfuscation": "True",
          "Notes": "This value is currently set to a fixed size of 256(bytes). It is currently impossible to modify this value."
        },
        "CO_PARAM_BLOB_1_OPERATION_FRAME_INDEX": {
          "Subindex": "0x30",
          "Access": "R/W",
          "Type": "uint16_t",
          "Description": "Read/Write data index. This allows the user to target a specific blob storage index for read or write operation. Please note that each frame is composed of one data word.",
          "Valid_Range": {
              "min": 0,
              "max": 65535
          },
          "Persistence": "Real-time",
          "Obfuscation": "True"
        },
        "CO_PARAM_BLOB_2_OPERATION_FRAME_INDEX": {
          "Subindex": "0x31",
          "Access": "R/W",
          "Type": "uint16_t",
          "Description": "Read/Write data index. This allows the user to target a specific blob storage index for read or write operation. Please note that each frame is composed of one data word.",
          "Valid_Range": {
              "min": 0,
              "max": 65535
          },
          "Persistence": "Real-time",
          "Obfuscation": "True"
        },
        "CO_PARAM_BLOB_1_FILE_DESCRIPTOR": {
          "Subindex": "0xF0",
          "Access": "R/W",
          "Type": "uint32_t",
          "Description": "File descriptor pipe. During a write operation, this is where you placed the write data to transfer to blob storage. During a read operation, the data will be displayed on this data pipe.",
          "Valid_Range": {
              "min": 0,
              "max": 4294967295
          },
          "Persistence": "Real-time",
          "Obfuscation": "True"
        },
        "CO_PARAM_BLOB_2_FILE_DESCRIPTOR": {
          "Subindex": "0xF1",
          "Access": "R/W",
          "Type": "uint32_t",
          "Description": "File descriptor pipe. During a write operation, this is where you placed the write data to transfer to blob storage. During a read operation, the data will be displayed on this data pipe.",
          "Valid_Range": {
              "min": 0,
              "max": 4294967295
          },
          "Persistence": "Real-time",
          "Obfuscation": "True"
        }
      }
    },
    "CO_ID_SOFTWARE_VERSIONS": {
      "CANOpen_Index": "0x2008",
      "Description": "Controller software versioning.",
      "Parameters": {
        "CO_PARAM_PACK_VERSION": {
          "Subindex": "0x00",
          "Access": "R",
          "Type": "uint32_t",
          "Description": "Pack version installed on the controller. First two bytes: Firmware version, third byte: Bike model (if applicable), last byte: Hardware version.",
          "Valid_Range": {
              "min": 0,
              "max": 4294967295
          },
          "Persistence": "Persistent",
          "Obfuscation": "False",
          "Notes": "Example: 0x04 0x00 0x02 0x03 -> firmware version 0x0004, bike model 0x02, hardware version 0x03"
        },
        "CO_PARAM_OPEN_PROTOCOL_MAJOR_VERSION": {
          "Subindex": "0x10",
          "Access": "R",
          "Type": "uint32_t",
          "Description": "Major number version of FTEX open CAN protocol.",
          "Valid_Range": {
              "min": 0,
              "max": 4294967295
          },
          "Persistence": "Persistent",
          "Obfuscation": "False"
        },
        "CO_PARAM_OPEN_PROTOCOL_MINOR_VERSION": {
          "Subindex": "0x11",
          "Access": "R",
          "Type": "uint32_t",
          "Description": "Minor number version of FTEX open CAN protocol.",
          "Valid_Range": {
              "min": 0,
              "max": 4294967295
          },
          "Persistence": "Persistent",
          "Obfuscation": "False"
        },
        "CO_PARAM_OPEN_PROTOCOL_BUILD_VERSION": {
          "Subindex": "0x12",
          "Access": "R",
          "Type": "uint32_t",
          "Description": "Build number version of FTEX open CAN protocol.",
          "Valid_Range": {
              "min": 0,
              "max": 4294967295
          },
          "Persistence": "Persistent",
          "Obfuscation": "False"
        },
        "CO_PARAM_INTERNAL_PROTOCOL_MAJOR_VERSION": {
          "Subindex": "0x20",
          "Access": "R",
          "Type": "uint32_t",
          "Description": "Major number version of FTEX internal CAN protocol.",
          "Valid_Range": {
              "min": 0,
              "max": 4294967295
          },
          "Persistence": "Persistent",
          "Obfuscation": "False"
        },
        "CO_PARAM_INTERNAL_PROTOCOL_MINOR_VERSION": {
          "Subindex": "0x21",
          "Access": "R",
          "Type": "uint32_t",
          "Description": "Minor number version of FTEX internal CAN protocol.",
          "Valid_Range": {
              "min": 0,
              "max": 4294967295
          },
          "Persistence": "Persistent",
          "Obfuscation": "False"
        },
        "CO_PARAM_INTERNAL_PROTOCOL_BUILD_VERSION": {
          "Subindex": "0x22",
          "Access": "R",
          "Type": "uint32_t",
          "Description": "Build number version of FTEX internal CAN protocol.",
          "Valid_Range": {
              "min": 0,
              "max": 4294967295
          },
          "Persistence": "Persistent",
          "Obfuscation": "False"
        },
        "CO_PARAM_BMS_PROTOCOL_MAJOR_VERSION": {
          "Subindex": "0x30",
          "Access": "R",
          "Type": "uint32_t",
          "Description": "Major number version of FTEX BMS CAN protocol.",
          "Valid_Range": {
              "min": 0,
              "max": 4294967295
          },
          "Persistence": "Persistent",
          "Obfuscation": "False"
        },
        "CO_PARAM_BMS_PROTOCOL_MINOR_VERSION": {
          "Subindex": "0x31",
          "Access": "R",
          "Type": "uint32_t",
          "Description": "Minor number version of FTEX BMS CAN protocol.",
          "Valid_Range": {
              "min": 0,
              "max": 4294967295
          },
          "Persistence": "Persistent",
          "Obfuscation": "False"
        },
        "CO_PARAM_BMS_PROTOCOL_BUILD_VERSION": {
          "Subindex": "0x32",
          "Access": "R",
          "Type": "uint32_t",
          "Description": "Build number version of FTEX BMS CAN protocol.",
          "Valid_Range": {
              "min": 0,
              "max": 4294967295
          },
          "Persistence": "Persistent",
          "Obfuscation": "False"
        }
      }
    }
  },
  "Security": {
    "CO_ID_IOT_LOCK_PROTECTION_CONFIG": {
      "CANOpen_Index": "0x2033",
      "Description": "IoT auto lock/unlock configuration.",
      "Parameters": {
        "CO_PARAM_IOT_LOCK_CONFIG": {
          "Subindex": "0x00",
          "Access": "R/W",
          "Type": "uint8_t",
          "Description": "0: Disabled, 1: Enabled. If enabled, the bike will automatically disable the motor and raise an error if there isn't an FTEX IoT detected after vehicle power-on.",
          "Valid_Options": [
            { "value": 0, "description": "Disabled" },
            { "value": 1, "description": "Enabled" }
          ],
          "Persistence": "Persistent",
          "Obfuscation": "True"
        }
      }
    },
    "CO_ID_LOCK_CONTROL": {
      "CANOpen_Index": "0x2032",
      "Description": "Powertrain lock/unlock manual control.",
      "Parameters": {
        "CO_PARAM_POWERTRAIN_LOCK_CONTROL": {
          "Subindex": "0x00",
          "Access": "R/W",
          "Type": "uint8_t",
          "Description": "0: Bike is unlocked, 1: Bike is locked. When locked, the motor is disabled and an error is raised.",
          "Valid_Options": [
            { "value": 0, "description": "Bike is unlocked" },
            { "value": 1, "description": "Bike is locked" }
          ],
          "Persistence": "Real-time",
          "Obfuscation": "True"
        }
      }
    },
    "CO_ID_IOT_PRESENT_OR_ABSENT_FLAG": {
      "CANOpen_Index": "0x2036",
      "Description": "IoT present of absent flag. This flag is used by the controller in order to raise an error if an IoT connection is expected, but the IoT is missing.",
      "Parameters": {
        "CO_PARAM_IOT_PRESENT_OR_ABSENT_FLAG": {
          "Subindex": "0x00",
          "Access": "R/W",
          "Type": "uint8_t",
          "Description": "0: IoT is expected to be absent in the FTEX system, 1: IoT is expected to be present in the FTEX system.",
          "Valid_Options": [
            { "value": 0, "description": "IoT is absent" },
            { "value": 1, "description": "IoT is present" }
          ],
          "Persistence": "Persistent",
          "Obfuscation": "True"
        }
      }
    },
    "CO_ID_CONTROLLER_RESET": {
      "CANOpen_Index": "0x203A",
      "Description": "Allow the user to perform a controller reset.",
      "Parameters": {
        "CO_PARAM_CONTROLLER_RESET": {
          "Subindex": "0x00",
          "Access": "R/W",
          "Type": "uint8_t",
          "Description": "0: Reset disabled, the controller behaves as usual. 1: Reset is requested, the controller will reset as soon as it processes this value. This delay is usually around 100ms.",
          "Valid_Options": [
            { "value": 0, "description": "Reset disabled, default idle value." },
            { "value": 1, "description": "Reset enabled." }
          ],
          "Persistence": "Real-time",
          "Obfuscation": "True"
        }
      }
    },
    "CO_ID_USER_CONFIG_RESET": {
      "CANOpen_Index": "0x203B",
      "Description": "Allow the user to perform a full controller user config reset. The feature erases the current saved user config and load the default user config. Controller will also reset once the user config erase proces is completed.",
      "Parameters": {
        "CO_PARAM_USER_CONFIG_RESET": {
          "Subindex": "0x00",
          "Access": "R/W",
          "Type": "uint8_t",
          "Description": "0: Reset disabled, the controller behaves as usual. 1: Reset is requested, the user config will be erased and the default config will be loaded, then the controller will reset. This sequence will be executed within 100ms once the value is set to 1.",
          "Valid_Options": [
            { "value": 0, "description": "User config reset disabled, default idle value." },
            { "value": 1, "description": "User config reset requested, the user config will be erased and loaded with default config." }
          ],
          "Persistence": "Real-time",
          "Obfuscation": "True"
        }
      }
    }
  },
  "PAS General Configuration": {
    "Notes": "This section contains general PAS configuration outside of PAS detection and power delivery.",
    "CO_ID_PAS_LEVEL": {
      "CANOpen_Index": "0x2003",
      "Description": "PAS level configuration and control",
      "Parameters": {
        "CO_PARAM_PAS_LEVEL_CONTROL": {
          "Subindex": "0x00",
          "Access": "R/W",
          "Type": "uint8_t",
          "Description": "Get or set the current PAS level. This must be set to a value under the max number of PAS levels.",
          "Valid_Range": {
              "min": 0,
              "max": 9
          },
          "Persistence": "Real-time",
          "Obfuscation": "False"
        }
      }
    },
    "CO_ID_PAS_LEVELS_CONFIG": {
      "CANOpen_Index": "0x2004",
      "Description": "Configuration of the maximum PAS level of the vehicle",
      "Parameters": {
        "CO_PARAM_PAS_LEVEL_MAX_CONFIG": {
          "Subindex": "0x00",
          "Access": "R/W",
          "Type": "uint8_t",
          "Description": "Get or set the max PAS level.",
          "Valid_Range": {
              "min": 0,
              "max": 9
          },
          "Persistence": "Persistent",
          "Obfuscation": "True"
        },
        "CO_PARAM_PAS_DEFAULT_PAS_LEVEL": {
          "Subindex": "0x01",
          "Access": "R/W",
          "Type": "uint8_t",
          "Description": "Select the default PAS level that the controller will boot on. Regardless of the default, the IoT and/or HMI may then write any PAS level on the controller as needed.",
          "Valid_Range": {
              "min": 0,
              "max": 9
          },
          "Persistence": "Persistent",
          "Obfuscation": "True",
          "Notes": "If the selected default PAS level is higher than the max number of levels, the max will be selected instead. If not specified, the default level is 0, which is preferable for safety reasons."
        }
      }
    },
    "CO_ID_PAS_SPEED_LIMITS": {
      "CANOpen_Index": "0x201A",
      "Description": "Maximum speed for each PAS level.",
      "Parameters": {
        "CO_PARAM_PAS_SPEED_LEVEL1": {
          "Subindex": "0x00",
          "Access": "R/W",
          "Type": "uint8_t",
          "Description": "Get or set the maximum speed of PAS level 1.",
          "Valid_Range": {
              "min": 0,
              "max": 99
          },
          "Persistence": "Persistent",
          "Obfuscation": "True"
        },
        "CO_PARAM_PAS_SPEED_LEVEL2": {
          "Subindex": "0x01",
          "Access": "R/W",
          "Type": "uint8_t",
          "Description": "Get or set the maximum speed of PAS level 2.",
          "Valid_Range": {
              "min": 0,
              "max": 99
          },
          "Persistence": "Persistent",
          "Obfuscation": "True"
        },
        "CO_PARAM_PAS_SPEED_LEVEL3": {
          "Subindex": "0x02",
          "Access": "R/W",
          "Type": "uint8_t",
          "Description": "Get or set the maximum speed of PAS level 3.",
          "Valid_Range": {
              "min": 0,
              "max": 99
          },
          "Persistence": "Persistent",
          "Obfuscation": "True"
        },
        "CO_PARAM_PAS_SPEED_LEVEL4": {
          "Subindex": "0x03",
          "Access": "R/W",
          "Type": "uint8_t",
          "Description": "Get or set the maximum speed of PAS level 4.",
          "Valid_Range": {
              "min": 0,
              "max": 99
          },
          "Persistence": "Persistent",
          "Obfuscation": "True"
        },
        "CO_PARAM_PAS_SPEED_LEVEL5": {
          "Subindex": "0x04",
          "Access": "R/W",
          "Type": "uint8_t",
          "Description": "Get or set the maximum speed of PAS level 5.",
          "Valid_Range": {
              "min": 0,
              "max": 99
          },
          "Persistence": "Persistent",
          "Obfuscation": "True"
        },
        "CO_PARAM_PAS_SPEED_LEVEL6": {
          "Subindex": "0x05",
          "Access": "R/W",
          "Type": "uint8_t",
          "Description": "Get or set the maximum speed of PAS level 6.",
          "Valid_Range": {
              "min": 0,
              "max": 99
          },
          "Persistence": "Persistent",
          "Obfuscation": "True"
        },
        "CO_PARAM_PAS_SPEED_LEVEL7": {
          "Subindex": "0x06",
          "Access": "R/W",
          "Type": "uint8_t",
          "Description": "Get or set the maximum speed of PAS level 7.",
          "Valid_Range": {
              "min": 0,
              "max": 99
          },
          "Persistence": "Persistent",
          "Obfuscation": "True"
        },
        "CO_PARAM_PAS_SPEED_LEVEL8": {
          "Subindex": "0x07",
          "Access": "R/W",
          "Type": "uint8_t",
          "Description": "Get or set the maximum speed of PAS level 8.",
          "Valid_Range": {
              "min": 0,
              "max": 99
          },
          "Persistence": "Persistent",
          "Obfuscation": "True"
        },
        "CO_PARAM_PAS_SPEED_LEVEL9": {
          "Subindex": "0x08",
          "Access": "R/W",
          "Type": "uint8_t",
          "Description": "Get or set the maximum speed of PAS level 9.",
          "Valid_Range": {
              "min": 0,
              "max": 99
          },
          "Persistence": "Persistent",
          "Obfuscation": "True"
        },
        "CO_PARAM_PAS_SPEED_LEVEL0": {
          "Subindex": "0x10",
          "Access": "R/W",
          "Type": "uint8_t",
          "Description": "Get or set the maximum speed of PAS level 0.",
          "Valid_Range": {
              "min": 0,
              "max": 99
          },
          "Persistence": "Persistent",
          "Obfuscation": "True"
        }
      }
    }
  },
  "PAS Detection": {
    "Notes": "Parameters that determine if PAS is being detected, and therefore if PAS power can be delivered. PAS power enabled vs disabled follows this diagram: https://drive.google.com/file/d/1KU7igrGCDXFrd31KXi9ZGoqXIbsWHrj5/view?usp=drive_link. The PAS detection section configures the logic of the detection of the user pedaling, from the PAS sensor. The sensor itself is configured in CO_ID_PAS_SENSOR; and the actual power in the motor is determined by the PAS power section.",
    "CO_ID_PAS_DETECTION_SPEED_THRESHOLDS": {
      "CANOpen_Index": "0x2034",
      "Description": "Startup and runtime thresholds of the PAS detection (A and B in the diagram in the Notes on PAS Detection).",
      "Parameters": {
        "CO_PARAM_SPEED_THRESHOLD_A": {
          "Subindex": "0x00",
          "Access": "R/W",
          "Type": "uint8_t",
          "Description": "Get or set the speed threshold A of the PAS detection algorithm.",
          "Valid_Range": {
              "min": 0,
              "max": 255
          },
          "Persistence": "Persistent",
          "Obfuscation": "True",
          "Unit": "km/h"
        },
        "CO_PARAM_SPEED_THRESHOLD_B": {
          "Subindex": "0x01",
          "Access": "R/W",
          "Type": "uint8_t",
          "Description": "Get or set the speed threshold B of the PAS detection algorithm.",
          "Valid_Range": {
              "min": 0,
              "max": 255
          },
          "Persistence": "Persistent",
          "Obfuscation": "True",
          "Unit": "km/h"
        }
      }
    },
    "CO_ID_PAS_DETECTION_PARAMETERS_CONFIG" : {
      "CANOpen_Index": "0x2035",
      "Description": "Torque and cadence input parameters driving PAS detection",
      "Parameters": {
        "CO_PARAM_STARTUP_DETECTION_TORQUE_CONFIG": {
          "Subindex": "0x00",
          "Access": "R/W",
          "Type": "uint8_t",
          "Description": "T1 torque threshold for PAS detection during startup conditions (see details in the diagram in the Notes on PAS Detection). This value is a % of the sensor's min-max range.",
          "Valid_Range": {
              "min": 0,
              "max": 100
          },
          "Persistence": "Persistent",
          "Obfuscation": "True",
          "Unit": "%"
        },
        "CO_PARAM_STARTUP_DETECTION_PULSES_CONFIG": {
          "Subindex": "0x01",
          "Access": "R/W",
          "Type": "uint8_t",
          "Description": "Number of cadence pulses nbP1 for PAS detection during startup conditions (see details in the diagram in the Notes on PAS Detection).",
          "Valid_Range": {
              "min": 1,
              "max": 100
          },
          "Persistence": "Persistent",
          "Obfuscation": "True"
        },
        "CO_PARAM_STARTUP_DETECTION_WINDOW_CONFIG": {
          "Subindex": "0x02",
          "Access": "R/W",
          "Type": "uint16_t",
          "Description": "Time window TW1 for PAS detection during startup conditions (see details in the diagram in the Notes on PAS Detection).",
          "Valid_Range": {
              "min": 1,
              "max": 10000
          },
          "Persistence": "Persistent",
          "Obfuscation": "True",
          "Unit": "ms"
        },
        "CO_PARAM_RUNTIME_DETECTION_PULSES_CONFIG": {
          "Subindex": "0x10",
          "Access": "R/W",
          "Type": "uint16_t",
          "Description": "Number of cadence pulses nbP2 for PAS detection during runtime conditions (see details in the diagram in the Notes on PAS Detection).",
          "Valid_Range": {
              "min": 1,
              "max": 100
          },
          "Persistence": "Persistent",
          "Obfuscation": "True"
        },
        "CO_PARAM_RUNTIME_DETECTION_WINDOW_CONFIG": {
          "Subindex": "0x11",
          "Access": "R/W",
          "Type": "uint16_t",
          "Description": "Time window TW2 for PAS detection during runtime conditions (see details in the diagram in the Notes on PAS Detection).",
          "Valid_Range": {
              "min": 1,
              "max": 10000
          },
          "Persistence": "Persistent",
          "Obfuscation": "True",
          "Unit": "ms"
        },
        "CO_PARAM_STARTUP_DETECTION_AND_OR_CONFIG": {
          "Subindex": "0x20",
          "Access": "R/W",
          "Type": "uint8_t",
          "Description": "Flag used to let the controller know the PAS detection criterias. 0 = Cadence OR Torque. 1 = Cadence AND Torque. (see details in the diagram in the Notes on PAS Detection)",
          "Valid_Options": [
            { "value": 0, "description": "Cadence OR Torque" },
            { "value": 1, "description": "Cadence AND Torque" }
          ],
          "Persistence": "Persistent",
          "Obfuscation": "True",
          "Notes": "The OR means that PAS will be considered detected if either cadence or torque conditions are fulfilled. The AND means that both cadence and torque conditions must be fulfilled for PAS to be considered detected."
        }
      }
    }
  },
  "PAS Power Delivery": {
    "Notes": "This section is for configuration of the power delivered in the motor when PAS is detected. PAS detection configuration is done in the PAS Detection section.",
    "CO_ID_PAS_MOTOR_MAX_TORQUE_CONFIG": {
      "CANOpen_Index": "0x201B",
      "Description": "How much torque can each PAS level deliver. Each % is expressed as a % of the max motor torque.",
      "Parameters": {
        "CO_PARAM_PAS_MOTOR_TORQUE_CONFIG_LEVEL1": {
          "Subindex": "0x00",
          "Access": "R/W",
          "Type": "uint8_t",
          "Unit": "%",
          "Description": "Get or set the maximum torque of PAS level 1, in % of max torque.",
          "Valid_Range": {
              "min": 0,
              "max": 100
          },
          "Persistence": "Persistent",
          "Obfuscation": "True"
        },
        "CO_PARAM_PAS_MOTOR_TORQUE_CONFIG_LEVEL2": {
          "Subindex": "0x01",
          "Access": "R/W",
          "Type": "uint8_t",
          "Unit": "%",
          "Description": "Get or set the maximum torque of PAS level 2, in % of max torque.",
          "Valid_Range": {
              "min": 0,
              "max": 100
          },
          "Persistence": "Persistent",
          "Obfuscation": "True"
        },
        "CO_PARAM_PAS_MOTOR_TORQUE_CONFIG_LEVEL3": {
          "Subindex": "0x02",
          "Access": "R/W",
          "Type": "uint8_t",
          "Unit": "%",
          "Description": "Get or set the maximum torque of PAS level 3, in % of max torque.",
          "Valid_Range": {
              "min": 0,
              "max": 100
          },
          "Persistence": "Persistent",
          "Obfuscation": "True"
        },
        "CO_PARAM_PAS_MOTOR_TORQUE_CONFIG_LEVEL4": {
          "Subindex": "0x03",
          "Access": "R/W",
          "Type": "uint8_t",
          "Unit": "%",
          "Description": "Get or set the maximum torque of PAS level 4, in % of max torque.",
          "Valid_Range": {
              "min": 0,
              "max": 100
          },
          "Persistence": "Persistent",
          "Obfuscation": "True"
        },
        "CO_PARAM_PAS_MOTOR_TORQUE_CONFIG_LEVEL5": {
          "Subindex": "0x04",
          "Access": "R/W",
          "Type": "uint8_t",
          "Unit": "%",
          "Description": "Get or set the maximum torque of PAS level 5, in % of max torque.",
          "Valid_Range": {
              "min": 0,
              "max": 100
          },
          "Persistence": "Persistent",
          "Obfuscation": "True"
        },
        "CO_PARAM_PAS_MOTOR_TORQUE_CONFIG_LEVEL6": {
          "Subindex": "0x05",
          "Access": "R/W",
          "Type": "uint8_t",
          "Unit": "%",
          "Description": "Get or set the maximum torque of PAS level 6, in % of max torque.",
          "Valid_Range": {
              "min": 0,
              "max": 100
          },
          "Persistence": "Persistent",
          "Obfuscation": "True"
        },
        "CO_PARAM_PAS_MOTOR_TORQUE_CONFIG_LEVEL7": {
          "Subindex": "0x06",
          "Access": "R/W",
          "Type": "uint8_t",
          "Unit": "%",
          "Description": "Get or set the maximum torque of PAS level 7, in % of max torque.",
          "Valid_Range": {
              "min": 0,
              "max": 100
          },
          "Persistence": "Persistent",
          "Obfuscation": "True"
        },
        "CO_PARAM_PAS_MOTOR_TORQUE_CONFIG_LEVEL8": {
          "Subindex": "0x07",
          "Access": "R/W",
          "Type": "uint8_t",
          "Unit": "%",
          "Description": "Get or set the maximum torque of PAS level 8, in % of max torque.",
          "Valid_Range": {
              "min": 0,
              "max": 100
          },
          "Persistence": "Persistent",
          "Obfuscation": "True"
        },
        "CO_PARAM_PAS_MOTOR_TORQUE_CONFIG_LEVEL9": {
          "Subindex": "0x08",
          "Access": "R/W",
          "Type": "uint8_t",
          "Unit": "%",
          "Description": "Get or set the maximum torque of PAS level 9, in % of max torque.",
          "Valid_Range": {
              "min": 0,
              "max": 100
          },
          "Persistence": "Persistent",
          "Obfuscation": "True"
        },
        "CO_PARAM_PAS_MOTOR_TORQUE_CONFIG_LEVEL0": {
          "Subindex": "0x10",
          "Access": "R/W",
          "Type": "uint8_t",
          "Unit": "%",
          "Description": "Get or set the maximum torque of PAS level 0, in % of max torque.",
          "Valid_Range": {
              "min": 0,
              "max": 100
          },
          "Persistence": "Persistent",
          "Obfuscation": "True"
        }
      }
    },
    "CO_ID_PAS_MOTOR_MIN_TORQUE_CONFIG": {
      "CANOpen_Index": "0x2019",
      "Description": "Minimum torque settings for PAS levels. Minimum torque represents a floor of how much torque is driven in the motor if PAS is detected. This is useful for a bike with a torque sensor, to drive a hybrid feeling. eg. set min torque to 10%, and as soon as cadence is detected, a little bit of power will be driven in the motor. More power can be driven in the motor if the user presses harder on the pedals.",
      "Parameters": {
        "CO_PARAM_PAS_MIN_TORQUE_LEVEL1": {
          "Subindex": "0x00",
          "Access": "R/W",
          "Type": "uint8_t",
          "Unit": "%",
          "Description": "Get or set the minimum torque to apply when PAS is detected, for level 1.",
          "Valid_Range": {
              "min": 0,
              "max": 100
          },
          "Persistence": "Persistent",
          "Obfuscation": "True"
        },
        "CO_PARAM_PAS_MIN_TORQUE_LEVEL2": {
          "Subindex": "0x01",
          "Access": "R/W",
          "Type": "uint8_t",
          "Unit": "%",
          "Description": "Get or set the minimum torque to apply when PAS is detected, for level 2.",
          "Valid_Range": {
              "min": 0,
              "max": 100
          },
          "Persistence": "Persistent",
          "Obfuscation": "True"
        },
        "CO_PARAM_PAS_MIN_TORQUE_LEVEL3": {
          "Subindex": "0x02",
          "Access": "R/W",
          "Type": "uint8_t",
          "Unit": "%",
          "Description": "Get or set the minimum torque to apply when PAS is detected, for level 3.",
          "Valid_Range": {
              "min": 0,
              "max": 100
          },
          "Persistence": "Persistent",
          "Obfuscation": "True"
        },
        "CO_PARAM_PAS_MIN_TORQUE_LEVEL4": {
          "Subindex": "0x03",
          "Access": "R/W",
          "Type": "uint8_t",
          "Unit": "%",
          "Description": "Get or set the minimum torque to apply when PAS is detected, for level 4.",
          "Valid_Range": {
              "min": 0,
              "max": 100
          },
          "Persistence": "Persistent",
          "Obfuscation": "True"
        },
        "CO_PARAM_PAS_MIN_TORQUE_LEVEL5": {
          "Subindex": "0x04",
          "Access": "R/W",
          "Type": "uint8_t",
          "Unit": "%",
          "Description": "Get or set the minimum torque to apply when PAS is detected, for level 5.",
          "Valid_Range": {
              "min": 0,
              "max": 100
          },
          "Persistence": "Persistent",
          "Obfuscation": "True"
        },
        "CO_PARAM_PAS_MIN_TORQUE_LEVEL6": {
          "Subindex": "0x05",
          "Access": "R/W",
          "Type": "uint8_t",
          "Unit": "%",
          "Description": "Get or set the minimum torque to apply when PAS is detected, for level 6.",
          "Valid_Range": {
              "min": 0,
              "max": 100
          },
          "Persistence": "Persistent",
          "Obfuscation": "True"
        },
        "CO_PARAM_PAS_MIN_TORQUE_LEVEL7": {
          "Subindex": "0x06",
          "Access": "R/W",
          "Type": "uint8_t",
          "Unit": "%",
          "Description": "Get or set the minimum torque to apply when PAS is detected, for level 7.",
          "Valid_Range": {
              "min": 0,
              "max": 100
          },
          "Persistence": "Persistent",
          "Obfuscation": "True"
        },
        "CO_PARAM_PAS_MIN_TORQUE_LEVEL8": {
          "Subindex": "0x07",
          "Access": "R/W",
          "Type": "uint8_t",
          "Unit": "%",
          "Description": "Get or set the minimum torque to apply when PAS is detected, for level 8.",
          "Valid_Range": {
              "min": 0,
              "max": 100
          },
          "Persistence": "Persistent",
          "Obfuscation": "True"
        },
        "CO_PARAM_PAS_MIN_TORQUE_LEVEL9": {
          "Subindex": "0x08",
          "Access": "R/W",
          "Type": "uint8_t",
          "Unit": "%",
          "Description": "Get or set the minimum torque to apply when PAS is detected, for level 9.",
          "Valid_Range": {
              "min": 0,
              "max": 100
          },
          "Persistence": "Persistent",
          "Obfuscation": "True"
        },
        "CO_PARAM_PAS_MIN_TORQUE_LEVEL0": {
          "Subindex": "0x10",
          "Access": "R/W",
          "Type": "uint8_t",
          "Unit": "%",
          "Description": "Get or set the minimum torque to apply when PAS is detected, for level 0.",
          "Valid_Range": {
              "min": 0,
              "max": 100
          },
          "Persistence": "Persistent",
          "Obfuscation": "True"
        }
      }
    },
    "CO_ID_PAS_TORQUE_GAIN_CONFIG": {
      "CANOpen_Index": "0x2018",
      "Description": "Torque input gain settings for PAS levels. This gain is used to affect the torque delivery when PAS torque input is detected. Higher values mean the controller will push more power with less pedal effort. A higher value (eg. 200-500%) means the bike feels more cadence-y. A lower value (eg. 100-150%) means the bike feels more sporty and reactive 1-1 to the torque sensor input. Here are a few examples. A gain of 100% means max torque is reached when a 100% press on the torque sensor input is detected. A gain of 200% means max torque is reached when a 50% press on the torque sensor input is detected.",
      "Parameters": {
        "CO_PARAM_PAS_TORQUE_GAIN_CONFIG_LEVEL1": {
          "Subindex": "0x00",
          "Access": "R/W",
          "Type": "uint16_t",
          "Unit": "%",
          "Description": "Torque sensor gain for level 1.",
          "Valid_Range": {
              "min": 1,
              "max": 1000
          },
          "Persistence": "Persistent",
          "Obfuscation": "True"
        },
        "CO_PARAM_PAS_TORQUE_GAIN_CONFIG_LEVEL2": {
          "Subindex": "0x01",
          "Access": "R/W",
          "Type": "uint16_t",
          "Unit": "%",
          "Description": "Torque sensor gain for level 2.",
          "Valid_Range": {
              "min": 1,
              "max": 1000
          },
          "Persistence": "Persistent",
          "Obfuscation": "True"
        },
        "CO_PARAM_PAS_TORQUE_GAIN_CONFIG_LEVEL3": {
          "Subindex": "0x02",
          "Access": "R/W",
          "Type": "uint16_t",
          "Unit": "%",
          "Description": "Torque sensor gain for level 3.",
          "Valid_Range": {
              "min": 1,
              "max": 1000
          },
          "Persistence": "Persistent",
          "Obfuscation": "True"
        },
        "CO_PARAM_PAS_TORQUE_GAIN_CONFIG_LEVEL4": {
          "Subindex": "0x03",
          "Access": "R/W",
          "Type": "uint16_t",
          "Unit": "%",
          "Description": "Torque sensor gain for level 4.",
          "Valid_Range": {
              "min": 1,
              "max": 1000
          },
          "Persistence": "Persistent",
          "Obfuscation": "True"
        },
        "CO_PARAM_PAS_TORQUE_GAIN_CONFIG_LEVEL5": {
          "Subindex": "0x04",
          "Access": "R/W",
          "Type": "uint16_t",
          "Unit": "%",
          "Description": "Torque sensor gain for level 5.",
          "Valid_Range": {
              "min": 1,
              "max": 1000
          },
          "Persistence": "Persistent",
          "Obfuscation": "True"
        },
        "CO_PARAM_PAS_TORQUE_GAIN_CONFIG_LEVEL6": {
          "Subindex": "0x05",
          "Access": "R/W",
          "Type": "uint16_t",
          "Unit": "%",
          "Description": "Torque sensor gain for level 6.",
          "Valid_Range": {
              "min": 1,
              "max": 1000
          },
          "Persistence": "Persistent",
          "Obfuscation": "True"
        },
        "CO_PARAM_PAS_TORQUE_GAIN_CONFIG_LEVEL7": {
          "Subindex": "0x06",
          "Access": "R/W",
          "Type": "uint16_t",
          "Unit": "%",
          "Description": "Torque sensor gain for level 7.",
          "Valid_Range": {
              "min": 1,
              "max": 1000
          },
          "Persistence": "Persistent",
          "Obfuscation": "True"
        },
        "CO_PARAM_PAS_TORQUE_GAIN_CONFIG_LEVEL8": {
          "Subindex": "0x07",
          "Access": "R/W",
          "Type": "uint16_t",
          "Unit": "%",
          "Description": "Torque sensor gain for level 8.",
          "Valid_Range": {
              "min": 1,
              "max": 1000
          },
          "Persistence": "Persistent",
          "Obfuscation": "True"
        },
        "CO_PARAM_PAS_TORQUE_GAIN_CONFIG_LEVEL9": {
          "Subindex": "0x08",
          "Access": "R/W",
          "Type": "uint16_t",
          "Unit": "%",
          "Description": "Torque sensor gain for level 9.",
          "Valid_Range": {
              "min": 1,
              "max": 1000
          },
          "Persistence": "Persistent",
          "Obfuscation": "True"
        },
        "CO_PARAM_PAS_TORQUE_GAIN_CONFIG_LEVEL0": {
          "Subindex": "0x10",
          "Access": "R/W",
          "Type": "uint16_t",
          "Unit": "%",
          "Description": "Torque sensor gain for level 0.",
          "Valid_Range": {
              "min": 1,
              "max": 1000
          },
          "Persistence": "Persistent",
          "Obfuscation": "True"
        }
      }
    },
    "CO_ID_VEHICLE_PRESETS": {
      "CANOpen_Index": "0x202B",
      "Description": "Vehicle presets configuration.",
      "Parameters": {
        "CO_PARAM_VEHICLE_PRESET": {
          "Subindex": "0x00",
          "Access": "R/W",
          "Type": "uint8_t",
          "Description": "Set of rapid presets to switch between PAS behaviors in real-time.",
          "Valid_Options": [
            { "value": 1, "description": "Torque feeling preset" },
            { "value": 2, "description": "Cadence feeling preset" }
          ],
          "Persistence": "Real-time",
          "Obfuscation": "False",
          "Notes": "Under the covers, setting to 1 will set the minimum torque % setting to 0%, and setting to 2 will set the minimum torque % setting to be the same as max torque % (because if min torque % is equal to max torque %, the bike feels like cadence)."
        }
      }
    }
  }
}<|MERGE_RESOLUTION|>--- conflicted
+++ resolved
@@ -2,11 +2,7 @@
   "protocol": {
     "title": "FTEX Controller CANOpen protocol",
     "description": "CANOpen protocol for real-time and persistent interaction with the FTEX controller.",
-<<<<<<< HEAD
-    "version": "2.4.18"
-=======
-    "version": "2.4.19"
->>>>>>> 6af7bcc1
+    "version": "2.4.20"
   },
   "Communication and memory configuration": {
     "CO_ID_CAN_CONFIG": {
